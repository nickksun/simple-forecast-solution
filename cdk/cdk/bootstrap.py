--- conflicted
+++ resolved
@@ -281,11 +281,7 @@
                                     "export AWS_ACCOUNT_ID=$(aws sts get-caller-identity --query Account --output text)",
                                     "export BOOTSTRAP_URL=aws://$AWS_ACCOUNT_ID/$AWS_DEFAULT_REGION",
                                     "npm i --silent --quiet --no-progress -g aws-cdk",
-<<<<<<< HEAD
                                     "(( [[ -n \"CDK_TAGS\" ]] ) && ( cdk bootstrap ${BOOTSTRAP_URL} \"$CDK_TAGS\" )) || ( cdk bootstrap ${BOOTSTRAP_URL} )"
-=======
-                                    'cdk bootstrap aws://$AWS_ACCOUNT_ID/$AWS_DEFAULT_REGION "$CDK_TAGS"'
->>>>>>> c0595a4c
                                 ]
                             },
                             "pre_build": {
